--- conflicted
+++ resolved
@@ -205,17 +205,12 @@
                 value = getattr(self, field.name)
                 if not value and field.blank:
                     continue
-<<<<<<< HEAD
-
-                param_name = getattr(field, 'param_name', field.name)
-                data[param_name] = field.to_native(value)
-
-=======
+
                 if field.mapping:
                     data[field.mapping] = field.to_native(value)
                 else:
-                    data[field.name] = field.to_native(value)
->>>>>>> 8262d850
+                    param_name = getattr(field, 'param_name', field.name)
+                    data[param_name] = field.to_native(value)
         return data
 
     def get_endpoint_data(self):
