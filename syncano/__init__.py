--- conflicted
+++ resolved
@@ -2,16 +2,11 @@
 import os
 
 __title__ = 'Syncano Python'
-__version__ = '4.0.7'
-<<<<<<< HEAD
+__version__ = '4.0.8'
 __author__ = "Daniel Kopka, Michal Kobus, and Sebastian Opalczynski"
 __credits__ = ["Daniel Kopka",
                "Michal Kobus",
                "Sebastian Opalczynski"]
-=======
-__author__ = 'Daniel Kopka'
-__license__ = 'MIT'
->>>>>>> 96916ed1
 __copyright__ = 'Copyright 2015 Syncano'
 __license__ = 'MIT'
 
